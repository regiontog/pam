use libc::{c_char, c_void};
use pam_sys::{
    acct_mgmt, authenticate, close_session, end, get_item, open_session, putenv, set_item, setcred,
    start,
};
use pam_sys::{PamFlag, PamHandle, PamItemType, PamReturnCode};

use std::ptr;

<<<<<<< HEAD
use crate::{env::get_pam_env, env::PamEnvList, ffi, Converse, PamError, PamResult, PasswordConv};
=======
use crate::{
    env::get_pam_env, env::PamEnvList, ffi, ConversationHandler, Converse, PamError, PamResult,
    PasswordConv,
};
>>>>>>> 4d68b510

/// Main struct to authenticate a user
///
/// You need to create an instance of it to start an authentication process. If you
/// want a simple password-based authentication, you can use `Authenticator::with_password`,
/// and to the following flow:
///
/// ```no_run
/// use pam::Authenticator;
///
/// let mut authenticator = Authenticator::with_password("system-auth")
///         .expect("Failed to init PAM client.");
/// // Preset the login & password we will use for authentication
/// authenticator.handler_mut().set_credentials("login", "password").unwrap();
/// // actually try to authenticate:
/// authenticator.authenticate().expect("Authentication failed!");
/// // Now that we are authenticated, it's possible to open a sesssion:
/// authenticator.open_session().expect("Failed to open a session!");
/// ```
///
/// If you wish to customise the PAM conversation function, you should rather create your
/// authenticator with `Authenticator::with_handler`, providing a struct implementing the
/// `Converse` trait. You can then mutably access your conversation handler using the
/// `Authenticator::handler_mut` method.
///
/// By default, the `Authenticator` will close any opened session when dropped. If you don't
/// want this, you can change its `close_on_drop` field to `False`.
pub struct Authenticator<'a, C: Converse<'a>> {
    /// Flag indicating whether the Authenticator should close the session on drop
    pub close_on_drop: bool,
    handler: C::Handler,
    is_authenticated: bool,
    has_open_session: bool,
    last_code: PamReturnCode,
}

impl<'a> Authenticator<'a, PasswordConv> {
    /// Create a new `Authenticator` with a given service name and a password-based conversation
    pub fn with_password(service: &str) -> PamResult<Authenticator<'a, PasswordConv>> {
        Authenticator::with_handler(service, PasswordConv::new())
    }
}

impl<'a, C: Converse<'a>> Authenticator<'a, C> {
    /// Creates a new Authenticator with a given service name and conversation callback
    pub fn with_handler(service: &str, converse: C) -> PamResult<Authenticator<'a, C>> {
        let mut converse = Box::new(converse);
        let conv = ffi::make_conversation(&mut *converse);
        let mut handle: *mut PamHandle = ptr::null_mut();

        match start(service, None, &conv, &mut handle) {
            PamReturnCode::SUCCESS => unsafe {
                Ok(Authenticator {
                    close_on_drop: true,
                    handler: C::Handler::create(converse, handle.as_mut().unwrap()),
                    is_authenticated: false,
                    has_open_session: false,
                    last_code: PamReturnCode::SUCCESS,
                })
            },
            code => Err(PamError(code)),
        }
    }

    pub fn environment(&mut self) -> Option<PamEnvList> {
        get_pam_env(self.handle)
    }

    /// Mutable access to the conversation handler of this Authenticator
    pub fn handler_mut(&mut self) -> &mut C::Handler {
        &mut self.handler
    }

    /// Immutable access to the conversation handler of this Authenticator
    pub fn handler(&self) -> &C::Handler {
        &self.handler
    }

    /// Perform the authentication with the provided credentials
    pub fn authenticate(&mut self) -> PamResult<()> {
<<<<<<< HEAD
        // If PAM_USER item is set(like after an attempted - but failed - authentication) then
        // PAM won't call the conversation prompt :(

        let mut prompt_ptr = std::ptr::null();
        self.last_code = get_item(self.handle, PamItemType::USER_PROMPT, &mut prompt_ptr);

        if self.last_code != PamReturnCode::SUCCESS {
            return Err(From::from(self.last_code));
        }

        let prompt_ptr = if prompt_ptr.is_null() {
            None
        } else {
            Some(prompt_ptr)
        };

        if let Ok(login) = self.converse.prompt_echo(
            prompt_ptr
                .map(|p| unsafe { std::ffi::CStr::from_ptr(p as *const c_char) })
                .unwrap_or_else(|| std::ffi::CStr::from_bytes_with_nul(b"login: \0").unwrap()),
        ) {
            self.last_code = set_item(self.handle, PamItemType::USER, unsafe {
                &*(login.as_ptr() as *const c_void)
            });
        }

        if self.last_code != PamReturnCode::SUCCESS {
            return Err(From::from(self.last_code));
        }

        self.last_code = authenticate(self.handle, PamFlag::NONE);
=======
        self.last_code = authenticate(self.handle_mut(), PamFlag::NONE);
>>>>>>> 4d68b510
        if self.last_code != PamReturnCode::SUCCESS {
            // No need to reset here
            return Err(From::from(self.last_code));
        }

        self.is_authenticated = true;

        self.last_code = acct_mgmt(self.handle_mut(), PamFlag::NONE);
        if self.last_code != PamReturnCode::SUCCESS {
            // Probably not strictly neccessary but better be sure
            return self.reset();
        }
        Ok(())
    }

    /// Open a session for a previously authenticated user and
    /// initialize the environment appropriately (in PAM and regular enviroment variables).
    pub fn open_session(&mut self) -> PamResult<()> {
        if !self.is_authenticated {
            //TODO: is this the right return code?
            return Err(PamReturnCode::PERM_DENIED.into());
        }

        self.last_code = setcred(self.handle_mut(), PamFlag::ESTABLISH_CRED);
        if self.last_code != PamReturnCode::SUCCESS {
            return self.reset();
        }

        self.last_code = open_session(self.handle_mut(), PamFlag::NONE);
        if self.last_code != PamReturnCode::SUCCESS {
            return self.reset();
        }

        // Follow openSSH and call pam_setcred before and after open_session
        self.last_code = setcred(self.handle_mut(), PamFlag::REINITIALIZE_CRED);
        if self.last_code != PamReturnCode::SUCCESS {
            return self.reset();
        }

        self.has_open_session = true;
<<<<<<< HEAD
        Ok(())
    }

    pub fn env<T: AsRef<str>, U: AsRef<str>>(&mut self, name: T, value: U) -> PamResult<()> {
        let code = putenv(
            self.handle,
            &format!("{}={}", name.as_ref(), value.as_ref()),
        );
        if code != PamReturnCode::SUCCESS {
            Err(From::from(code))
=======
        self.initialize_environment()
    }

    fn handle(&self) -> &PamHandle {
        C::Handler::handle(&self.handler)
    }

    fn handle_mut(&mut self) -> &mut PamHandle {
        C::Handler::handle_mut(&mut self.handler)
    }

    // Initialize the client environment with common variables.
    // Currently always called from Authenticator.open_session()
    fn initialize_environment(&mut self) -> PamResult<()> {
        use users::os::unix::UserExt;

        // Set PAM environment in the local process
        if let Some(mut env_list) = get_pam_env(self.handle_mut()) {
            let env = env_list.to_vec();
            for (key, value) in env {
                env::set_var(&key, &value);
            }
        }

        let user = users::get_user_by_name(self.handler().username()).unwrap_or_else(|| {
            panic!(
                "Could not get user by name: {:?}",
                self.handler().username()
            )
        });

        // Set some common environment variables
        self.set_env(
            "USER",
            user.name()
                .to_str()
                .expect("Unix usernames should be valid UTF-8"),
        )?;
        self.set_env(
            "LOGNAME",
            user.name()
                .to_str()
                .expect("Unix usernames should be valid UTF-8"),
        )?;
        self.set_env("HOME", user.home_dir().to_str().unwrap())?;
        self.set_env("PWD", user.home_dir().to_str().unwrap())?;
        self.set_env("SHELL", user.shell().to_str().unwrap())?;
        // Taken from https://github.com/gsingh93/display-manager/blob/master/pam.c
        // Should be a better way to get this. Revisit later.
        self.set_env("PATH", "$PATH:/usr/local/sbin:/usr/local/bin:/usr/bin")?;

        Ok(())
    }

    // Utility function to set an environment variable in PAM and the process
    fn set_env(&mut self, key: &str, value: &str) -> PamResult<()> {
        // Set regular environment variable
        env::set_var(key, value);

        // Set pam environment variable
        if getenv(self.handle_mut(), key).is_none() {
            let name_value = format!("{}={}", key, value);
            match putenv(self.handle_mut(), &name_value) {
                PamReturnCode::SUCCESS => Ok(()),
                code => Err(From::from(code)),
            }
>>>>>>> 4d68b510
        } else {
            Ok(())
        }
    }

    // Utility function to reset the pam handle in case of intermediate errors
    fn reset(&mut self) -> PamResult<()> {
        setcred(self.handle_mut(), PamFlag::DELETE_CRED);
        self.is_authenticated = false;
        Err(From::from(self.last_code))
    }
}

impl<'a, C: Converse<'a>> Drop for Authenticator<'a, C> {
    fn drop(&mut self) {
        if self.has_open_session && self.close_on_drop {
            close_session(self.handle_mut(), PamFlag::NONE);
        }
        let code = setcred(self.handle_mut(), PamFlag::DELETE_CRED);
        end(self.handle_mut(), code);
    }
}<|MERGE_RESOLUTION|>--- conflicted
+++ resolved
@@ -1,20 +1,12 @@
-use libc::{c_char, c_void};
-use pam_sys::{
-    acct_mgmt, authenticate, close_session, end, get_item, open_session, putenv, set_item, setcred,
-    start,
-};
-use pam_sys::{PamFlag, PamHandle, PamItemType, PamReturnCode};
+use pam_sys::{acct_mgmt, authenticate, close_session, end, open_session, putenv, setcred, start};
+use pam_sys::{PamFlag, PamHandle, PamReturnCode};
 
 use std::ptr;
 
-<<<<<<< HEAD
-use crate::{env::get_pam_env, env::PamEnvList, ffi, Converse, PamError, PamResult, PasswordConv};
-=======
 use crate::{
     env::get_pam_env, env::PamEnvList, ffi, ConversationHandler, Converse, PamError, PamResult,
     PasswordConv,
 };
->>>>>>> 4d68b510
 
 /// Main struct to authenticate a user
 ///
@@ -80,7 +72,7 @@
     }
 
     pub fn environment(&mut self) -> Option<PamEnvList> {
-        get_pam_env(self.handle)
+        get_pam_env(self.handle_mut())
     }
 
     /// Mutable access to the conversation handler of this Authenticator
@@ -95,41 +87,7 @@
 
     /// Perform the authentication with the provided credentials
     pub fn authenticate(&mut self) -> PamResult<()> {
-<<<<<<< HEAD
-        // If PAM_USER item is set(like after an attempted - but failed - authentication) then
-        // PAM won't call the conversation prompt :(
-
-        let mut prompt_ptr = std::ptr::null();
-        self.last_code = get_item(self.handle, PamItemType::USER_PROMPT, &mut prompt_ptr);
-
-        if self.last_code != PamReturnCode::SUCCESS {
-            return Err(From::from(self.last_code));
-        }
-
-        let prompt_ptr = if prompt_ptr.is_null() {
-            None
-        } else {
-            Some(prompt_ptr)
-        };
-
-        if let Ok(login) = self.converse.prompt_echo(
-            prompt_ptr
-                .map(|p| unsafe { std::ffi::CStr::from_ptr(p as *const c_char) })
-                .unwrap_or_else(|| std::ffi::CStr::from_bytes_with_nul(b"login: \0").unwrap()),
-        ) {
-            self.last_code = set_item(self.handle, PamItemType::USER, unsafe {
-                &*(login.as_ptr() as *const c_void)
-            });
-        }
-
-        if self.last_code != PamReturnCode::SUCCESS {
-            return Err(From::from(self.last_code));
-        }
-
-        self.last_code = authenticate(self.handle, PamFlag::NONE);
-=======
         self.last_code = authenticate(self.handle_mut(), PamFlag::NONE);
->>>>>>> 4d68b510
         if self.last_code != PamReturnCode::SUCCESS {
             // No need to reset here
             return Err(From::from(self.last_code));
@@ -170,19 +128,20 @@
         }
 
         self.has_open_session = true;
-<<<<<<< HEAD
         Ok(())
     }
 
     pub fn env<T: AsRef<str>, U: AsRef<str>>(&mut self, name: T, value: U) -> PamResult<()> {
         let code = putenv(
-            self.handle,
+            self.handle_mut(),
             &format!("{}={}", name.as_ref(), value.as_ref()),
         );
+
         if code != PamReturnCode::SUCCESS {
             Err(From::from(code))
-=======
-        self.initialize_environment()
+        } else {
+            Ok(())
+        }
     }
 
     fn handle(&self) -> &PamHandle {
@@ -191,67 +150,6 @@
 
     fn handle_mut(&mut self) -> &mut PamHandle {
         C::Handler::handle_mut(&mut self.handler)
-    }
-
-    // Initialize the client environment with common variables.
-    // Currently always called from Authenticator.open_session()
-    fn initialize_environment(&mut self) -> PamResult<()> {
-        use users::os::unix::UserExt;
-
-        // Set PAM environment in the local process
-        if let Some(mut env_list) = get_pam_env(self.handle_mut()) {
-            let env = env_list.to_vec();
-            for (key, value) in env {
-                env::set_var(&key, &value);
-            }
-        }
-
-        let user = users::get_user_by_name(self.handler().username()).unwrap_or_else(|| {
-            panic!(
-                "Could not get user by name: {:?}",
-                self.handler().username()
-            )
-        });
-
-        // Set some common environment variables
-        self.set_env(
-            "USER",
-            user.name()
-                .to_str()
-                .expect("Unix usernames should be valid UTF-8"),
-        )?;
-        self.set_env(
-            "LOGNAME",
-            user.name()
-                .to_str()
-                .expect("Unix usernames should be valid UTF-8"),
-        )?;
-        self.set_env("HOME", user.home_dir().to_str().unwrap())?;
-        self.set_env("PWD", user.home_dir().to_str().unwrap())?;
-        self.set_env("SHELL", user.shell().to_str().unwrap())?;
-        // Taken from https://github.com/gsingh93/display-manager/blob/master/pam.c
-        // Should be a better way to get this. Revisit later.
-        self.set_env("PATH", "$PATH:/usr/local/sbin:/usr/local/bin:/usr/bin")?;
-
-        Ok(())
-    }
-
-    // Utility function to set an environment variable in PAM and the process
-    fn set_env(&mut self, key: &str, value: &str) -> PamResult<()> {
-        // Set regular environment variable
-        env::set_var(key, value);
-
-        // Set pam environment variable
-        if getenv(self.handle_mut(), key).is_none() {
-            let name_value = format!("{}={}", key, value);
-            match putenv(self.handle_mut(), &name_value) {
-                PamReturnCode::SUCCESS => Ok(()),
-                code => Err(From::from(code)),
-            }
->>>>>>> 4d68b510
-        } else {
-            Ok(())
-        }
     }
 
     // Utility function to reset the pam handle in case of intermediate errors
