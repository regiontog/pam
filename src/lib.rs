--- conflicted
+++ resolved
@@ -8,11 +8,7 @@
 use std::ffi::{CStr, CString};
 
 pub use crate::authenticator::*;
-<<<<<<< HEAD
-pub use crate::env::{IterPamEnv, PamEnvList};
-=======
 pub use crate::env::*;
->>>>>>> 7f4a6ed6
 
 pub struct PamError(PamReturnCode);
 pub type PamResult<T> = std::result::Result<T, PamError>;
