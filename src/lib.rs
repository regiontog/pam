extern crate pam_sys;

mod authenticator;
mod conversation;
mod env;
mod ffi;

use pam_sys::PamReturnCode;

pub use crate::authenticator::*;
<<<<<<< HEAD
pub use crate::env::*;
=======
pub use crate::conversation::*;
>>>>>>> 4d68b510

pub struct PamError(PamReturnCode);
pub type PamResult<T> = std::result::Result<T, PamError>;

impl std::fmt::Debug for PamError {
    fn fmt(&self, fmt: &mut std::fmt::Formatter) -> std::fmt::Result {
        self.0.fmt(fmt)
    }
}

impl std::fmt::Display for PamError {
    fn fmt(&self, fmt: &mut std::fmt::Formatter) -> std::fmt::Result {
        self.0.fmt(fmt)
    }
}

impl std::error::Error for PamError {
    fn description(&self) -> &str {
        "PAM returned an error code"
    }
}

impl From<PamReturnCode> for PamError {
    fn from(err: PamReturnCode) -> PamError {
        PamError(err)
    }
}<|MERGE_RESOLUTION|>--- conflicted
+++ resolved
@@ -8,11 +8,8 @@
 use pam_sys::PamReturnCode;
 
 pub use crate::authenticator::*;
-<<<<<<< HEAD
+pub use crate::conversation::*;
 pub use crate::env::*;
-=======
-pub use crate::conversation::*;
->>>>>>> 4d68b510
 
 pub struct PamError(PamReturnCode);
 pub type PamResult<T> = std::result::Result<T, PamError>;
