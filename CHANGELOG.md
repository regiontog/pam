--- conflicted
+++ resolved
@@ -12,16 +12,14 @@
 -->
 
 ## [Unreleased]
-<<<<<<< HEAD
 ### Added
-- Add `Authenticator::environment` function.
-- Add `PamEnvIter` struct
-- Add `PamEnvList::iter` function to iterate over the `&CStr`'s in the environment list.
-- Add implementation of `FusedIterator` for `PamEnvIter`
-=======
+- Add API for interacting with the PAM environment (needs some more tests)
+  - Add `Authenticator::environment` function.
+  - Add `PamEnvIter` struct
+  - Add `PamEnvList::iter` function to iterate over the `&CStr`'s in the environment list.
+  - Add implementation of `FusedIterator` for `PamEnvIter`
 ### Changed
 - Move CI to azure pipelines (and remove `.travis.yml`)
->>>>>>> 7b235a3c
 
 ### Fixed
 - Add untested(!) missing drop implementation for PamEnvList in non-linux builds
